--- conflicted
+++ resolved
@@ -1,8 +1,9 @@
 import { fabric } from "fabric";
-<<<<<<< HEAD
 import Page from "./page";
 import ClipboardHandler from "./clipboard";
 import HistoryHandler from "./history";
+
+type Async<T = void> = T | Promise<T>;
 
 class Behaviors {
   // given the origin x, y, snaps the point x2, y2 to the nearest vector in dirs
@@ -38,65 +39,6 @@
     ];
   };
 }
-=======
-
-type Async<T = void> = T | Promise<T>;
-
-// projects the point x2, y2 to the vector with origin ox, oy and direction vx, vy. returns the square distance and the coordinates of the projection.
-const project = (
-  ox: number,
-  oy: number,
-  vx: number,
-  vy: number,
-  x2: number,
-  y2: number
-): number[] => {
-  const x = x2 - ox;
-  const y = y2 - oy;
-  const side = vx * y - vy * x;
-  const sq = vx * vx + vy * vy;
-  return [
-    Math.abs(side) / sq,
-    ox + x + (vy * side) / sq,
-    oy + y - (vx * side) / sq,
-  ];
-};
-
-// given the origin x, y, snaps the point x2, y2 to the nearest vector in dirs
-const rectify = (
-  dirs: number[][],
-  x: number,
-  y: number,
-  x2: number,
-  y2: number
-): number[] => {
-  return dirs
-    .map((d) => project(x, y, d[0], d[1], x2, y2))
-    .reduce((acc, cur) => (acc[0] < cur[0] ? acc : cur));
-};
-
-export const enum Tool {
-  Move,
-  Pen,
-  Eraser,
-  Laser,
-  Line,
-  Rectangle,
-  Ellipse,
-}
-
-export default interface ToolHandler {
-  tool: Tool;
-  isBrush: boolean;
-
-  draw?: (
-    x: number,
-    y: number,
-    options: fabric.IObjectOptions,
-    x2?: number,
-    y2?: number
-  ) => Async<fabric.Object>;
->>>>>>> 77f08f13
 
 export class ToolHandler {
   // Add type marker `boolean` so it can be overridden; otherwise takes type `false`
@@ -121,8 +63,7 @@
     x2: number,
     y2: number,
     strict: boolean
-<<<<<<< HEAD
-  ) => fabric.Object | Promise<fabric.Object>;
+  ) => Async<fabric.Object>;
 
   /**
    * Set externally from activate().
@@ -141,7 +82,7 @@
    * @return Whether the activation was successful.
    * Maybe want to throw error instead of return boolean.
    */
-  activate: () => boolean | Promise<boolean> = () => this.setActive(true);
+  activate: () => Async<boolean> = () => this.setActive(true);
 
   /**
    * Not allowed to fail
@@ -168,11 +109,6 @@
     x2?,
     y2?
   ) => fabric.Object | Promise<fabric.Object>;
-=======
-  ) => Async<fabric.Object>;
-
-  setBrush?: (brush: fabric.BaseBrush, options: fabric.IObjectOptions) => Async;
->>>>>>> 77f08f13
 }
 
 export function isDrawing(tool: ToolHandler): tool is DrawingToolHandler {
@@ -182,11 +118,10 @@
 export abstract class BrushHandler extends ToolHandler {
   isBrush = true;
 
-<<<<<<< HEAD
   /**
    * Handle the pathCreated event
    */
-  abstract pathCreated: (e: any) => void | Promise<void> = () => {};
+  abstract pathCreated: (e: any) => Async<void> = () => {};
 
   abstract setBrush: (
     brush: fabric.BaseBrush,
@@ -214,12 +149,6 @@
     return this.history.add([e.path]);
   };
   setBrush = (brush, options) => {
-=======
-  setBrush = (
-    brush: fabric.BaseBrush,
-    options: fabric.IObjectOptions
-  ): void => {
->>>>>>> 77f08f13
     brush.color = options.stroke;
     brush.strokeDashArray = options.strokeDashArray;
     brush.width = options.strokeWidth;
@@ -227,7 +156,7 @@
 }
 
 export class EraserHandler extends BrushHandler {
-  pathCreated = async (e) => {
+  pathCreated = (e) => {
     const path = fabric.util.object.clone(e.path);
     this.baseCanvas.remove(e.path);
     const objects = this.baseCanvas
@@ -235,17 +164,10 @@
       .filter((object) => object.intersectsWithObject(path));
     if (!objects.length) return;
     this.baseCanvas.remove(...objects);
-    await this.history.remove(objects);
-  };
-
-<<<<<<< HEAD
+    this.history.remove(objects);
+  };
+
   setBrush = (brush, options) => {
-=======
-  setBrush = (
-    brush: fabric.BaseBrush,
-    options: fabric.IObjectOptions
-  ): void => {
->>>>>>> 77f08f13
     brush.color = "#ff005455";
     brush.strokeDashArray = [0, 0];
     brush.width = 5 * options.strokeWidth;
@@ -256,24 +178,17 @@
    * If cut() true then abort; leave current tool active.
    * Otherwise, mark internal state as active and return true
    */
-  activate = async () => !(await this.clipboard.cut()) && this.setActive(true);
-}
-
-<<<<<<< HEAD
+  activate = () => !this.clipboard.cut() && this.setActive(true);
+}
+
 export class LaserHandler extends BrushHandler {
   pathCreated = (e) => {
-    setTimeout(async () => {
+    setTimeout(() => {
       this.baseCanvas.remove(e.path);
       this.baseCanvas.requestRenderAll();
     }, 1000);
   };
   setBrush = (brush, options) => {
-=======
-  setBrush = (
-    brush: fabric.BaseBrush,
-    options: fabric.IObjectOptions
-  ): void => {
->>>>>>> 77f08f13
     brush.color = "#f23523";
     brush.strokeDashArray = [0, 0];
     brush.width = options.strokeWidth;
