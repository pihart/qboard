import { fabric } from "fabric";

// projects the point x2, y2 to the vector with origin ox, oy and direction vx, vy. returns the square distance and the coordinates of the projection.
const project = (
  ox: number,
  oy: number,
  vx: number,
  vy: number,
  x2: number,
  y2: number
): number[] => {
  const x = x2 - ox;
  const y = y2 - oy;
  const side = vx * y - vy * x;
  const sq = vx * vx + vy * vy;
  return [
    Math.abs(side) / sq,
    ox + x + (vy * side) / sq,
    oy + y - (vx * side) / sq,
  ];
};

// given the origin x, y, snaps the point x2, y2 to the nearest vector in dirs
const rectify = (
  dirs: number[][],
  x: number,
  y: number,
  x2: number,
  y2: number
): number[] => {
  return dirs
    .map((d) => project(x, y, d[0], d[1], x2, y2))
    .reduce((acc, cur) => (acc[0] < cur[0] ? acc : cur));
};

export const enum Tool {
  Move,
  Pen,
  Eraser,
  Laser,
  Line,
  Rectangle,
  Ellipse,
}

export default interface ToolHandler {
  tool: Tool;
  isBrush: boolean;

  draw?: (
    x: number,
    y: number,
    options: fabric.IObjectOptions,
    x2?: number,
    y2?: number
  ) => Promise<fabric.Object>;

  resize?: (
    object: fabric.Object,
    x2: number,
    y2: number,
    strict: boolean
  ) => Promise<fabric.Object>;

  setBrush?: (brush: any, options: fabric.IObjectOptions) => Promise<void>;
}

export class MoveHandler implements ToolHandler {
  tool: Tool = Tool.Move;
  isBrush = false;
}

export class PenHandler implements ToolHandler {
  tool: Tool = Tool.Pen;
  isBrush = true;

  setBrush = async (
    brush: any,
    options: fabric.IObjectOptions
  ): Promise<void> => {
    brush.color = options.stroke;
    brush.strokeDashArray = options.strokeDashArray;
    brush.width = options.strokeWidth;
  };
}

export class EraserHandler implements ToolHandler {
  tool: Tool = Tool.Eraser;
  isBrush = true;

  setBrush = async (
    brush: any,
    options: fabric.IObjectOptions
  ): Promise<void> => {
    brush.color = "#ff005455";
    brush.strokeDashArray = [0, 0];
    brush.width = 5 * options.strokeWidth;
  };
}

export class LaserHandler implements ToolHandler {
  tool: Tool = Tool.Laser;
  isBrush = true;

  setBrush = async (
    brush: any,
    options: fabric.IObjectOptions
  ): Promise<void> => {
    brush.color = "#f23523";
    brush.strokeDashArray = [0, 0];
    brush.width = options.strokeWidth;
  };
}

export class LineHandler implements ToolHandler {
  tool: Tool = Tool.Line;
  isBrush = false;
  x: number;
  y: number;

  dirs: number[][] = [
    [1, 0],
    [1, 1],
    [0, 1],
    [-1, 1],
  ];

  draw = async (
    x: number,
    y: number,
    options: fabric.IObjectOptions,
    x2?: number,
    y2?: number
  ): Promise<fabric.Line> => {
    this.x = x;
    this.y = y;

    return new Promise<fabric.Line>((resolve) => {
      resolve(
        new fabric.Line([x, y, x2, y2], {
          ...options,
          perPixelTargetFind: true,
        })
      );
    });
  };

  resize = async (
    object: fabric.Line,
    x2: number,
    y2: number,
    strict: boolean
  ): Promise<fabric.Line> => {
    let [x, y] = [x2, y2];
    if (strict) {
<<<<<<< HEAD
      const rect = rectify(this.dirs, this.x, this.y, x2, y2);
      x = rect[1];
      y = rect[2];
=======
      [, x2, y2] = rectify(this.dirs, this.x, this.y, x2, y2);
>>>>>>> 9e031570
    }
    object.set({ x2: x, y2: y }).setCoords();
    return new Promise<fabric.Line>((resolve) => {
      resolve(object);
    });
  };
}

export class RectangleHandler implements ToolHandler {
  tool: Tool = Tool.Rectangle;
  isBrush = false;
  x: number;
  y: number;

  dirs: number[][] = [
    [1, 1],
    [-1, 1],
  ];

  draw = async (
    x: number,
    y: number,
    options: fabric.IObjectOptions,
    x2?: number,
    y2?: number
  ): Promise<fabric.Rect> => {
    this.x = x;
    this.y = y;

    return new Promise<fabric.Rect>((resolve) => {
      resolve(
        new fabric.Rect({ left: x, top: y, width: x2, height: y2, ...options })
      );
    });
  };

  resize = async (
    object: fabric.Rect,
    x2: number,
    y2: number,
    strict: boolean
  ): Promise<fabric.Rect> => {
    let [x, y] = [x2, y2];
    if (strict) {
<<<<<<< HEAD
      const rect = rectify(this.dirs, this.x, this.y, x2, y2);
      x = rect[1];
      y = rect[2];
=======
      [, x2, y2] = rectify(this.dirs, this.x, this.y, x2, y2);
>>>>>>> 9e031570
    }
    object
      .set({
        originX: this.x > x ? "right" : "left",
        originY: this.y > y ? "bottom" : "top",
        width: Math.abs(this.x - x),
        height: Math.abs(this.y - y),
      })
      .setCoords();

    return new Promise<fabric.Rect>((resolve) => {
      resolve(object);
    });
  };
}

export class EllipseHandler implements ToolHandler {
  tool: Tool = Tool.Ellipse;
  isBrush = false;
  x: number;
  y: number;

  dirs: number[][] = [
    [1, 1],
    [-1, 1],
  ];

  draw = async (
    x: number,
    y: number,
    options: fabric.IObjectOptions,
    x2?: number,
    y2?: number
  ): Promise<fabric.Ellipse> => {
    this.x = x;
    this.y = y;

    return new Promise<fabric.Ellipse>((resolve) => {
      resolve(
        new fabric.Ellipse({ left: x, top: y, rx: x2, ry: y2, ...options })
      );
    });
  };

  resize = async (
    object: fabric.Ellipse,
    x2: number,
    y2: number,
    strict: boolean
  ): Promise<fabric.Ellipse> => {
    let [x, y] = [x2, y2];

    if (strict) {
<<<<<<< HEAD
      const rect = rectify(this.dirs, this.x, this.y, x2, y2);
      x = rect[1];
      y = rect[2];
=======
      [, x2, y2] = rectify(this.dirs, this.x, this.y, x2, y2);
>>>>>>> 9e031570
    }
    object
      .set({
        originX: this.x > x ? "right" : "left",
        originY: this.y > y ? "bottom" : "top",
        rx: Math.abs(x - object.left) / 2,
        ry: Math.abs(y - object.top) / 2,
      })
      .setCoords();

    return new Promise<fabric.Ellipse>((resolve) => {
      resolve(object);
    });
  };
}

export const Handlers = [
  new MoveHandler(),
  new PenHandler(),
  new EraserHandler(),
  new LaserHandler(),
  new LineHandler(),
  new RectangleHandler(),
  new EllipseHandler(),
];<|MERGE_RESOLUTION|>--- conflicted
+++ resolved
@@ -153,13 +153,7 @@
   ): Promise<fabric.Line> => {
     let [x, y] = [x2, y2];
     if (strict) {
-<<<<<<< HEAD
-      const rect = rectify(this.dirs, this.x, this.y, x2, y2);
-      x = rect[1];
-      y = rect[2];
-=======
-      [, x2, y2] = rectify(this.dirs, this.x, this.y, x2, y2);
->>>>>>> 9e031570
+      [, x, y] = rectify(this.dirs, this.x, this.y, x2, y2);
     }
     object.set({ x2: x, y2: y }).setCoords();
     return new Promise<fabric.Line>((resolve) => {
@@ -204,13 +198,7 @@
   ): Promise<fabric.Rect> => {
     let [x, y] = [x2, y2];
     if (strict) {
-<<<<<<< HEAD
-      const rect = rectify(this.dirs, this.x, this.y, x2, y2);
-      x = rect[1];
-      y = rect[2];
-=======
-      [, x2, y2] = rectify(this.dirs, this.x, this.y, x2, y2);
->>>>>>> 9e031570
+      [, x, y] = rectify(this.dirs, this.x, this.y, x2, y2);
     }
     object
       .set({
@@ -264,13 +252,7 @@
     let [x, y] = [x2, y2];
 
     if (strict) {
-<<<<<<< HEAD
-      const rect = rectify(this.dirs, this.x, this.y, x2, y2);
-      x = rect[1];
-      y = rect[2];
-=======
-      [, x2, y2] = rectify(this.dirs, this.x, this.y, x2, y2);
->>>>>>> 9e031570
+      [, x, y] = rectify(this.dirs, this.x, this.y, x2, y2);
     }
     object
       .set({
