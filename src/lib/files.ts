import { fabric } from "fabric";
import { Assert, IsSubType } from "@mehra/ts";

import { HistoryCommand } from "./history";
import Pages, { PageJSON } from "./pages";
import { Cursor } from "./page";

export class AsyncReader {
  static readAsText = (file: File): Promise<string | ArrayBuffer> =>
    new Promise((resolve, reject) => {
      const reader = new FileReader();
      reader.onload = () => {
        resolve(reader.result);
      };
      reader.onerror = reject;
      reader.readAsText(file);
    });

  static readAsDataURL = (file: File): Promise<string | ArrayBuffer> =>
    new Promise((resolve, reject) => {
      const reader = new FileReader();
      reader.onload = () => {
        resolve(reader.result);
      };
      reader.onerror = reject;
      reader.readAsDataURL(file);
    });
}

/**
 * Common to _all_ versions of exports
 */
interface QboardFile {
  "qboard-version": number;
  pages: PageJSON[];
}

const isValidQboardFile = (object: unknown): object is QboardFile => {
  if (object instanceof Object) {
    return "qboard-version" in object;
  }
  return false;
};

/**
 * The current qboard file format
 */
interface CurrentQboardFile {
  "qboard-version": 1;
  pages: PageJSON[];
}

/**
 * @test Ensure that {@link CurrentQboardFile} is a subtype of {@link QboardFile}
 */
{
  // Inline test because ts doesn't let an interface implement another interface
  // Technically outputs to JS but it gets optimized out by both the minifier and the optimizing compiler
  const _test_compatible_file_fmt: IsSubType<
    CurrentQboardFile,
    QboardFile
  > = true;
}

// manages version compatibility with old document formats
// change the signature and usages to accommodate new data; this will fill in sample data for missing fields
export class JSONReader {
  static read(json: string | ArrayBuffer): PageJSON[] {
    const object: unknown = JSON.parse(json.toString());
    return JSONReader.readParsed(object);
  }

  static readParsed(object: unknown): PageJSON[] {
    Assert(isValidQboardFile(object));
    return object.pages;
  }
}

export class JSONWriter {
  private readonly sourceJSON: CurrentQboardFile;
  private stringified: string;

  constructor(pagesJSON: PageJSON[]) {
    this.sourceJSON = {
      "qboard-version": 1,
      pages: pagesJSON,
    };
  }

  toString = (): string => {
    if (this.stringified !== undefined) return this.stringified;
    this.stringified = JSON.stringify(this.sourceJSON);
    return this.stringified;
  };

  toBlob = (): Blob =>
    new Blob([this.toString()], { type: "application/json" });

  toURL = (): [string, () => void] => {
    const url = window.URL.createObjectURL(this.toBlob());
    const revoke = () => window.URL.revokeObjectURL(url);
    return [url, revoke];
  };
}

export type FileHandlerResponse = {
  action: "none" | "image" | "json";
  history?: HistoryCommand;
};

export default class FileHandler {
  constructor(public pages: Pages) {}

  processFiles = async (
    files: FileList,
    cursor?: Cursor
  ): Promise<HistoryCommand> => {
    const images = [];
    await Promise.all(
      [...files].map(async (file) => {
        if (file.type.startsWith("image/")) {
          images.push(await this.handleImage(file, cursor));
        }
        if (file.type === "application/json") {
          return this.handleJSON(file);
        }
      })
    );
    return {
      add: images.flat(),
    };
  };

  acceptFile = async (
    files: FileList,
    cursor?: Cursor
  ): Promise<FileHandlerResponse> => {
    if (!files.length) return { action: "none" };
    const [file] = files;

    if (file.type.startsWith("image/")) {
      return {
        action: "image",
        history: { add: await this.handleImage(file, cursor) },
      };
    }

    if (file.type === "application/json") {
      await this.openFile(file);
      return {
        action: "json",
        history: { clear: [true] },
      };
    }

    // unsupported file
    return { action: "none" };
  };

  openFile = async (file: File): Promise<boolean> => {
    this.pages.savePage();
    return this.pages.overwritePages(
      JSONReader.read(await AsyncReader.readAsText(file))
    );
  };

  private handleImage = async (
    file: File,
    cursor?: Cursor
  ): Promise<fabric.Object[]> =>
    new Promise<fabric.Object[]>((resolve) =>
      AsyncReader.readAsDataURL(file).then((result) =>
        fabric.Image.fromURL(result.toString(), (obj: fabric.Image) => {
          resolve(this.pages.canvas.placeObject(obj, cursor));
        })
      )
    );

  private handleJSON = async (file: File): Promise<number> => {
<<<<<<< HEAD
    const pages = await JSONReader.read(AsyncReader.readAsText(file));
    return this.pages.insertPagesAfter(pages);
=======
    const pages = JSONReader.read(await AsyncReader.readAsText(file));
    return this.pages.insertPages(this.pages.currentIndex + 1, pages);
>>>>>>> 7c7b8f59
  };
}<|MERGE_RESOLUTION|>--- conflicted
+++ resolved
@@ -177,12 +177,7 @@
     );
 
   private handleJSON = async (file: File): Promise<number> => {
-<<<<<<< HEAD
-    const pages = await JSONReader.read(AsyncReader.readAsText(file));
-    return this.pages.insertPagesAfter(pages);
-=======
     const pages = JSONReader.read(await AsyncReader.readAsText(file));
     return this.pages.insertPages(this.pages.currentIndex + 1, pages);
->>>>>>> 7c7b8f59
   };
 }