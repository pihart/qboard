import { fabric } from "fabric";

import { HistoryCommand } from "./history";
import Pages, { PageJSON } from "./pages";
import { Cursor } from "./page";

export class AsyncReader {
  static readAsText = (file: File): Promise<string | ArrayBuffer> =>
    new Promise((resolve, reject) => {
      const reader = new FileReader();
      reader.onload = () => {
        resolve(reader.result);
      };
      reader.onerror = reject;
      reader.readAsText(file);
    });

  static readAsDataURL = (file: File): Promise<string | ArrayBuffer> =>
    new Promise((resolve, reject) => {
      const reader = new FileReader();
      reader.onload = () => {
        resolve(reader.result);
      };
      reader.onerror = reject;
      reader.readAsDataURL(file);
    });
}

// manages version compatibility with old document formats
// change the signature and usages to accommodate new data; this will fill in sample data for missing fields
export class JSONReader {
  static async read(json: Promise<string | ArrayBuffer>): Promise<PageJSON[]> {
    const object = JSON.parse((await json).toString());

    const { "qboard-version": version, pages } = object;
    switch (version) {
      case 1:
        return pages;
      default:
        return pages;
    }
  }
}

export class JSONWriter {
  private readonly sourceJSON: {
    "qboard-version": number;
    pages: PageJSON[];
  };
  private stringified: string;

  constructor(pagesJSON: PageJSON[]) {
    this.sourceJSON = {
      "qboard-version": 1,
      pages: pagesJSON,
    };
  }

  toString = (): string => {
    if (this.stringified !== undefined) return this.stringified;
    this.stringified = JSON.stringify(this.sourceJSON);
    return this.stringified;
  };

  toBlob = (): Blob =>
    new Blob([this.toString()], { type: "application/json" });

  toURL = (): [string, () => void] => {
    const url = window.URL.createObjectURL(this.toBlob());
    const revoke = () => window.URL.revokeObjectURL(url);
    return [url, revoke];
  };
}

export type FileHandlerResponse = {
  action: "none" | "image" | "json";
  history?: HistoryCommand;
};

export default class FileHandler {
  constructor(public pages: Pages) {}

  processFiles = async (
    files: FileList,
    cursor?: Cursor
  ): Promise<HistoryCommand> => {
    const images = [];
    await Promise.all(
      [...files].map(async (file) => {
        if (file.type.startsWith("image/")) {
          images.push(await this.handleImage(file, cursor));
        }
        if (file.type === "application/json") {
          return this.handleJSON(file);
        }
      })
    );
    return {
      add: images.flat(),
    };
  };

  acceptFile = async (
    files: FileList,
    cursor?: Cursor
  ): Promise<FileHandlerResponse> => {
    if (!files.length) return { action: "none" };
    const [file] = files;

    if (file.type.startsWith("image/")) {
      return {
        action: "image",
        history: { add: await this.handleImage(file, cursor) },
      };
    }

    if (file.type === "application/json") {
      await this.openFile(file);
      return {
        action: "json",
        history: { clear: [true] },
      };
    }

    // unsupported file
    return { action: "none" };
  };

  openFile = async (file: File): Promise<boolean> => {
    this.pages.savePage();
    return this.pages.overwritePages(
      await JSONReader.read(AsyncReader.readAsText(file))
    );
  };

  private handleImage = async (
    file: File,
<<<<<<< HEAD
    cursor
  ): Promise<fabric.Object[]> => {
    const elt = document.createElement("img");
    elt.src = (await AsyncReader.readAsDataURL(file)).toString();
    return this.pages.canvas.placeObject(new fabric.Image(elt), cursor);
  };
=======
    cursor?: Cursor
  ): Promise<fabric.Object[]> =>
    new Promise<fabric.Object[]>((resolve) =>
      AsyncReader.readAsDataURL(file).then((result) =>
        fabric.Image.fromURL(result.toString(), (obj: fabric.Image) => {
          resolve(this.pages.canvas.placeObject(obj, cursor));
        })
      )
    );
>>>>>>> 4858b375

  private handleJSON = async (file: File): Promise<number> => {
    const pages = await JSONReader.read(AsyncReader.readAsText(file));
    return this.pages.insertPages(this.pages.currentIndex + 1, pages);
  };
}<|MERGE_RESOLUTION|>--- conflicted
+++ resolved
@@ -135,24 +135,12 @@
 
   private handleImage = async (
     file: File,
-<<<<<<< HEAD
-    cursor
+    cursor?: Cursor
   ): Promise<fabric.Object[]> => {
     const elt = document.createElement("img");
     elt.src = (await AsyncReader.readAsDataURL(file)).toString();
     return this.pages.canvas.placeObject(new fabric.Image(elt), cursor);
   };
-=======
-    cursor?: Cursor
-  ): Promise<fabric.Object[]> =>
-    new Promise<fabric.Object[]>((resolve) =>
-      AsyncReader.readAsDataURL(file).then((result) =>
-        fabric.Image.fromURL(result.toString(), (obj: fabric.Image) => {
-          resolve(this.pages.canvas.placeObject(obj, cursor));
-        })
-      )
-    );
->>>>>>> 4858b375
 
   private handleJSON = async (file: File): Promise<number> => {
     const pages = await JSONReader.read(AsyncReader.readAsText(file));
