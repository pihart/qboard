import pdfMake from "pdfmake/build/pdfmake.min";
import { fabric } from "fabric";

import Page from "./page";

const defaultPageJSON = {
  version: "3.6.3",
  objects: [],
  background: "white",
};

const AsyncReader = (file: File): Promise<FileReader> =>
  new Promise<FileReader>((resolve, reject) => {
    const reader = new FileReader();
    reader.onload = () => {
      resolve(reader);
    };
    reader.onerror = reject;
    reader.readAsText(file);
  });

export default class Pages {
  pagesJson: any[] = [defaultPageJSON];
  currentIndex = 0;

  constructor(
    public canvas: Page,
    public canvasWidth: number,
    public canvasHeight: number,
    public updateState: () => void
  ) {}

  savePage = (): void => {
    this.pagesJson[this.currentIndex] = this.canvas.toJSON([
      "id",
      "strokeUniform",
    ]);
  };

  loadPage = async (
    index: number,
    fromFile = false,
    force = false
  ): Promise<number> => {
    if (index === this.currentIndex && !force) return index;
    if (!fromFile) this.savePage();
    await this.canvas.loadFromJSONAsync(this.pagesJson[index]);
    this.currentIndex = index;
    if (!fromFile || force) this.updateState();
    return index;
  };

  newPage = async (fromFile = false): Promise<number> => {
    this.pagesJson.splice(this.currentIndex + 1, 0, defaultPageJSON);
    return this.loadPage(this.currentIndex + 1, fromFile);
  };

  previousPage = async (): Promise<number> => {
    if (this.currentIndex === 0) return 0;
    return this.loadPage(this.currentIndex - 1);
  };

  nextOrNewPage = async (fromFile = false): Promise<number> => {
    if (this.currentIndex === this.pagesJson.length - 1) {
      return this.newPage(fromFile);
    }
    return this.loadPage(this.currentIndex + 1, fromFile);
  };

  export = async (): Promise<void> => {
    this.savePage();
    const ratio = 2;
    const content = [];
    const currentindexcopy = this.currentIndex;
    for (const page of this.pagesJson) {
      await this.canvas.loadFromJSONAsync(page);
      content.push({
        svg: this.canvas.toSVG(),
        width: this.canvasWidth / ratio,
      });
    }

    const docDefinition = {
      pageSize: {
        width: this.canvasWidth / ratio,
        height: this.canvasHeight / ratio,
      },
      pageMargins: [0, 0],
      content,
    };

    pdfMake.createPdf(docDefinition).download();

    await this.canvas.loadFromJSONAsync(this.pagesJson[currentindexcopy]);
  };

  saveFile = (): void => {
    this.savePage();
    const fileURL = URL.createObjectURL(
      new Blob([JSON.stringify(this.pagesJson)], {
        type: "application/json",
      })
    );

    const elt = document.createElement("a");
    elt.style.display = "none";
    elt.href = fileURL;
    elt.download = "file.json";
    document.body.appendChild(elt);
    elt.click();
    elt.parentElement.removeChild(elt);

    URL.revokeObjectURL(fileURL);
    this.canvas.modified = false;
  };

  overwritePages = async (
    pages: any[] = [defaultPageJSON]
  ): Promise<boolean> => {
    const response = window.confirm(
      "Your work will be overwritten. Are you sure you wish to continue?"
    );
    if (!response) return false;

    this.pagesJson = pages;
    await this.loadPage(0, true, true);
    this.canvas.modified = false;
    return true;
  };

  insertPages = async (index: number, pages: any[]): Promise<number> => {
    this.pagesJson.splice(index, 0, ...pages);
    return this.loadPage(index);
  };

  openFile = async (files: FileList): Promise<boolean> => {
    if (!files.length) return;
    this.savePage();
    const asyncReader = AsyncReader(files[0]);
    return this.overwritePages(
      JSON.parse((await asyncReader).result.toString())
    );
  };

  private handleImage = async (file, cursor): Promise<any> =>
    new Promise<any[]>((resolve) => {
      const fileURL = window.URL.createObjectURL(file);
      fabric.Image.fromURL(fileURL, (obj: fabric.Image) => {
        resolve(this.canvas.placeObject(obj, cursor));
      });
    });

  private handleJSON = async (file): Promise<number> => {
    const asyncReader = AsyncReader(file);
    return this.insertPages(
      this.currentIndex + 1,
      JSON.parse((await asyncReader).result.toString())
    );
  };

  processFiles = async (files: FileList, cursor?): Promise<any[]> => {
<<<<<<< HEAD
    const images = [];
=======
    let images = [];
>>>>>>> 9e031570
    await Promise.all(
      [...files].map((file) => {
        if (file.type.startsWith("image/")) {
          const res = this.handleImage(file, cursor);
          images.push(res);
          return res;
        } else if (file.type === "application/json") {
          return this.handleJSON(file);
        }
      })
    );
    return Promise.all(images);
  };
}<|MERGE_RESOLUTION|>--- conflicted
+++ resolved
@@ -159,11 +159,7 @@
   };
 
   processFiles = async (files: FileList, cursor?): Promise<any[]> => {
-<<<<<<< HEAD
     const images = [];
-=======
-    let images = [];
->>>>>>> 9e031570
     await Promise.all(
       [...files].map((file) => {
         if (file.type.startsWith("image/")) {
