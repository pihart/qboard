--- conflicted
+++ resolved
@@ -9,12 +9,12 @@
   clipboard: fabric.Object;
 
   constructor(
-    public canvas: Page,
-    public pages: Pages,
-    public files: FileHandler,
-    public history: HistoryHandler,
-    public canvasWidth: number,
-    public canvasHeight: number
+      public canvas: Page,
+      public pages: Pages,
+      public files: FileHandler,
+      public history: HistoryHandler,
+      public canvasWidth: number,
+      public canvasHeight: number
   ) {
     window.addEventListener("paste", this.pasteExternal);
   }
@@ -48,19 +48,15 @@
   paste = async (): Promise<void> => {
     if (!this.clipboard) return;
     return this.clipboard.clone((clone) =>
-      this.canvas.placeObject(clone).then(this.history.add)
+        this.canvas.placeObject(clone).then(this.history.add)
     );
   };
 
   pasteExternal = async (e: ClipboardEvent): Promise<void> => {
-<<<<<<< HEAD
     const historyCommand = await this.files.processFiles(
-      e.clipboardData.files,
-      null
+        e.clipboardData.files,
+        null
     );
-=======
-    const historyCommand = await this.pages.processFiles(e.clipboardData.files);
->>>>>>> b431adea
     await this.history.execute(historyCommand);
     await this.paste();
   };
