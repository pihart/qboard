import { fabric } from "fabric";

import Handlers, { ToolHandler } from "./tools";
import Page from "./page";
import Pages from "./pages";
import FileHandler from "./files";
import ClipboardHandler from "./clipboard";
import HistoryHandler from "./history";
import { Dash, Fill, Stroke, Style } from "./styles";

export enum Action {
  PreviousPage = "previousPage",
  NextPage = "nextPage",
  AddPage = "addPage",

  Undo = "undo",
  Redo = "redo",

  Open = "open",
  Save = "save",
  Export = "export",
  Cut = "cut",
  Copy = "copy",
  Paste = "paste",

  Deselect = "deselect",
  SelectAll = "selectAll",
  Duplicate = "duplicate",

  Move = "move",
  Pen = "pen",
  Eraser = "eraser",
  Laser = "laser",
  Line = "line",
  Ellipse = "ellipse",
  Rectangle = "rectangle",

  Dotted = "dotted",
  Dashed = "dashed",
  Solid = "solid",

  Black = "black",
  Blue = "blue",
  Green = "green",
  Orange = "orange",
  Yellow = "yellow",

  Transparent = "transparent",
  HalfFilled = "halfFilled",
  Filled = "filled",

  ResetStyles = "resetStyles",
  FullScreen = "fullScreen",
  EnterFullScreen = "enterFullScreen",
  ExitFullScreen = "exitFullScreen",
}

const nameMap = {
  previousPage: "–Page",
  nextPage: "+Page",
  addPage: "+Page",
  selectAll: "Select All",
  duplicate: "Clone",
  eraser: "Cut / Eraser",
  rectangle: "Rect.",
  transparent: "Unfilled",
  halfFilled: "Half Fill",
  resetStyles: "Reset Styles",
  fullScreen: "Full Screen",
  enterFullScreen: "Enter Full Screen",
  exitFullScreen: "Exit Full Screen",
};

export const actionName = (action: Action): string => {
  const name = nameMap[action] || action;
  return name && name[0].toUpperCase() + name.slice(1);
};

type Async<T> = T | Promise<T>;

export default class ActionHandler {
  canvas: fabric.Canvas;
<<<<<<< HEAD
  readonly actionMap: { [index: string]: Function };
=======
  actionMap: { [key: string]: (...args: any[]) => Async<unknown> };
>>>>>>> 08bd7b7b

  constructor(
    public switchTool: (tool: ToolHandler) => void,
    handlers: { [key: string]: ToolHandler },
    public currentStyle: Style,
    public pages: Pages,
    public files: FileHandler,
    public history: HistoryHandler,
    public clipboard: ClipboardHandler,
    public setStyle: (
      dash: Dash | null,
      stroke: Stroke | null,
      fill: Fill | null
    ) => void
  ) {
    this.canvas = this.pages.canvas;

    this.actionMap = {
      previousPage: pages.previousPage,
      nextPage: pages.nextOrNewPage,
      addPage: pages.nextOrNewPage,

      undo: history.undo,
      redo: history.redo,

      open: files.openFile,
      save: pages.saveFile,
      export: pages.export,
      cut: clipboard.cut,
      copy: clipboard.copy,
      paste: clipboard.paste,

      deselect: () => {
        this.canvas.discardActiveObject();
        this.canvas.requestRenderAll();
      },
      selectAll: () => {
        this.canvas.discardActiveObject();
        this.canvas.setActiveObject(
          new fabric.ActiveSelection(this.canvas.getObjects(), {
            canvas: this.canvas,
          })
        );
        this.canvas.requestRenderAll();
      },
      duplicate: () => {
        this.clipboard.copy();
        this.clipboard.paste();
      },

      move: () => this.switchTool(handlers.Move),
      pen: () => this.switchTool(handlers.Pen),
      eraser: () => this.switchTool(handlers.Eraser),
      laser: () => this.switchTool(handlers.Laser),
      line: () => this.switchTool(handlers.Line),
      ellipse: () => this.switchTool(handlers.Ellipse),
      rectangle: () => this.switchTool(handlers.Rectangle),

      dotted: () => this.setDash(Dash.Dotted),
      dashed: () => this.setDash(Dash.Dashed),
      solid: () => this.setDash(Dash.Solid),

      blue: () => this.setStroke(Stroke.Blue),
      green: () => this.setStroke(Stroke.Green),
      yellow: () => this.setStroke(Stroke.Yellow),
      orange: () => this.setStroke(Stroke.Orange),
      black: () => this.setStroke(Stroke.Black),

      transparent: () => this.setFill(Fill.Transparent),
      halfFilled: () => this.setFill(Fill.HalfSolid),
      filled: () => this.setFill(Fill.Solid),

      resetStyles: () =>
        this.setStyle(Dash.Solid, Stroke.Black, Fill.Transparent),
      fullScreen: () =>
        this.doAction(
          !document.fullscreenElement
            ? Action.EnterFullScreen
            : Action.ExitFullScreen
        ),
      enterFullScreen: () => document.documentElement.requestFullscreen(),
      exitFullScreen: () => document.exitFullscreen(),
    };
  }

  doAction = async (action: Action): Promise<void> => {
    await this.actionMap[action]();
  };

  setDash = (dash: Dash): void => {
    if (dash === this.currentStyle.dash) {
      this.setStyle(Dash.Solid, null, null);
    } else {
      this.setStyle(dash, null, null);
    }
  };

  setStroke = (stroke: Stroke): void => {
    if (stroke === this.currentStyle.stroke) {
      this.setStyle(null, Stroke.Black, null);
    } else {
      this.setStyle(null, stroke, null);
    }
  };

  setFill = (fill: Fill): void => {
    if (fill === this.currentStyle.fill) {
      this.setStyle(null, null, Fill.Transparent);
    } else {
      this.setStyle(null, null, fill);
    }
  };
}<|MERGE_RESOLUTION|>--- conflicted
+++ resolved
@@ -1,7 +1,6 @@
 import { fabric } from "fabric";
 
 import Handlers, { ToolHandler } from "./tools";
-import Page from "./page";
 import Pages from "./pages";
 import FileHandler from "./files";
 import ClipboardHandler from "./clipboard";
@@ -80,11 +79,7 @@
 
 export default class ActionHandler {
   canvas: fabric.Canvas;
-<<<<<<< HEAD
-  readonly actionMap: { [index: string]: Function };
-=======
-  actionMap: { [key: string]: (...args: any[]) => Async<unknown> };
->>>>>>> 08bd7b7b
+  readonly actionMap: Record<Action, (...args:any[])=>Async<unknown>>;
 
   constructor(
     public switchTool: (tool: ToolHandler) => void,
