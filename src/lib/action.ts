import { fabric } from "fabric";
import React from "react";
import { PartialRecord } from "@mehra/ts";

import { Tool, Tools } from "./tools";
import Pages from "./pages";
import FileHandler from "./files";
import ClipboardHandler from "./clipboard";
import HistoryHandler from "./history";
import { Dash, Fill, Stroke, Style } from "./styles";
<<<<<<< HEAD
=======
import React from "react";
import TeXToSVG from "tex-to-svg";
import Page from "./page";
>>>>>>> 8802c1ee

export enum Action {
  PreviousPage = "previousPage",
  NextPage = "nextPage",
  AddPageStart = "addPageStart",
  AddPageEnd = "addPageEnd",

  Undo = "undo",
  Redo = "redo",

  Open = "open",
  Save = "save",
  Export = "export",
  Cut = "cut",
  Copy = "copy",
  Paste = "paste",

  Deselect = "deselect",
  SelectAll = "selectAll",
  Duplicate = "duplicate",

  Move = "move",
  Pen = "pen",
  Eraser = "eraser",
  Laser = "laser",
  Line = "line",
  Ellipse = "ellipse",
  Rectangle = "rectangle",
  LaTeX = "latex",

  Dotted = "dotted",
  Dashed = "dashed",
  Solid = "solid",

  Black = "black",
  Blue = "blue",
  Green = "green",
  Orange = "orange",
  Yellow = "yellow",

  Transparent = "transparent",
  HalfFilled = "halfFilled",
  Filled = "filled",

  Help = "help",
  ResetStyles = "resetStyles",
  FullScreen = "fullScreen",
  EnterFullScreen = "enterFullScreen",
  ExitFullScreen = "exitFullScreen",
}

const nameMap: PartialRecord<Action, string> = {
  previousPage: "–Page",
  nextPage: "+Page",
  addPageStart: "-Page",
  addPageEnd: "+Page",
  selectAll: "Select All",
  duplicate: "Clone",
  eraser: "Erase",
  rectangle: "Rect.",
  latex: "LaTeX",
  transparent: "Unfilled",
  halfFilled: "Half Fill",
  resetStyles: "Reset Styles",
  fullScreen: "Full Screen",
  enterFullScreen: "Enter Full Screen",
  exitFullScreen: "Exit Full Screen",
};

export const actionName = (action: Action): string => {
  const name = nameMap[action] ?? action;
  return name[0].toUpperCase() + name.slice(1);
};

export default class ActionHandler {
  canvas: Page;
  readonly actionMap: Record<Action, () => void>;

  constructor(
    public switchTool: (tool: Tool) => void,
    tools: Tools,
    public currentStyle: Style,
    public pages: Pages,
    public files: FileHandler,
    public history: HistoryHandler,
    public clipboard: ClipboardHandler,
    public setStyle: (
      dash: Dash | null,
      stroke: Stroke | null,
      fill: Fill | null
    ) => void,
    /**
     * Intentionally mutable global state object
     */
    private globalState: {
      /**
       * A ref to the global input element used for file input
       *
       * Readonly because we ourselves don't mutate this
       */
      readonly fileInputRef?: React.RefObject<HTMLInputElement>;
      readonly toggleHelpModal?: () => void;
    }
  ) {
    this.canvas = this.pages.canvas;

    this.actionMap = {
      previousPage: pages.previousOrNewPage,
      nextPage: pages.nextOrNewPage,
      addPageStart: pages.previousOrNewPage,
      addPageEnd: pages.nextOrNewPage,

      undo: history.undo,
      redo: history.redo,

      open: () => globalState.fileInputRef?.current?.click(),
      save: pages.saveFile,
      export: pages.export,
      cut: clipboard.cut,
      copy: clipboard.copy,
      paste: clipboard.paste,

      deselect: () => {
        this.canvas.discardActiveObject();
        this.canvas.requestRenderAll();
      },
      selectAll: () => {
        this.canvas.discardActiveObject();
        this.canvas.setActiveObject(
          new fabric.ActiveSelection(this.canvas.getObjects(), {
            canvas: this.canvas,
          })
        );
        this.canvas.requestRenderAll();
      },
      duplicate: () => {
        this.clipboard.copy();
        this.clipboard.paste();
      },

      move: () => this.switchTool(tools.Move),
      pen: () => this.switchTool(tools.Pen),
      eraser: () => this.switchTool(tools.Eraser),
      laser: () => this.switchTool(tools.Laser),
      line: () => this.switchTool(tools.Line),
      ellipse: () => this.switchTool(tools.Ellipse),
      rectangle: () => this.switchTool(tools.Rectangle),
      latex: this.requestTeX,

      dotted: () => this.setDash(Dash.Dotted),
      dashed: () => this.setDash(Dash.Dashed),
      solid: () => this.setDash(Dash.Solid),

      blue: () => this.setStroke(Stroke.Blue),
      green: () => this.setStroke(Stroke.Green),
      yellow: () => this.setStroke(Stroke.Yellow),
      orange: () => this.setStroke(Stroke.Orange),
      black: () => this.setStroke(Stroke.Black),

      transparent: () => this.setFill(Fill.Transparent),
      halfFilled: () => this.setFill(Fill.HalfSolid),
      filled: () => this.setFill(Fill.Solid),

      resetStyles: () =>
        this.setStyle(Dash.Solid, Stroke.Black, Fill.Transparent),
      help: () => globalState.toggleHelpModal?.(),
      fullScreen: () =>
        this.doAction(
          !document.fullscreenElement
            ? Action.EnterFullScreen
            : Action.ExitFullScreen
        ),
      enterFullScreen: () => document.documentElement.requestFullscreen(),
      exitFullScreen: () => document.exitFullscreen(),
    };
  }

  doAction = (action: Action): void => this.actionMap[action]();

  setDash = (dash: Dash): void => {
    if (dash === this.currentStyle.dash) {
      this.setStyle(Dash.Solid, null, null);
    } else {
      this.setStyle(dash, null, null);
    }
  };

  setStroke = (stroke: Stroke): void => {
    if (stroke === this.currentStyle.stroke) {
      this.setStyle(null, Stroke.Black, null);
    } else {
      this.setStyle(null, stroke, null);
    }
  };

  setFill = (fill: Fill): void => {
    if (fill === this.currentStyle.fill) {
      this.setStyle(null, null, Fill.Transparent);
    } else {
      this.setStyle(null, null, fill);
    }
  };

  requestTeX = async (): Promise<void> => {
    const text = prompt("Enter LaTeX source");
    if (text === null) return;

    const img = await this.canvas.addImage(
      `data:image/svg+xml,${encodeURIComponent(TeXToSVG(`\\text{${text}}`))}`,
      {},
      { scaleX: 3, scaleY: 3 }
    );
    this.history.add([img]);

    // apparently this does something?
    await this.history.undo();
    await this.history.redo();
  };
}<|MERGE_RESOLUTION|>--- conflicted
+++ resolved
@@ -1,6 +1,7 @@
 import { fabric } from "fabric";
 import React from "react";
 import { PartialRecord } from "@mehra/ts";
+import TeXToSVG from "tex-to-svg";
 
 import { Tool, Tools } from "./tools";
 import Pages from "./pages";
@@ -8,12 +9,7 @@
 import ClipboardHandler from "./clipboard";
 import HistoryHandler from "./history";
 import { Dash, Fill, Stroke, Style } from "./styles";
-<<<<<<< HEAD
-=======
-import React from "react";
-import TeXToSVG from "tex-to-svg";
 import Page from "./page";
->>>>>>> 8802c1ee
 
 export enum Action {
   PreviousPage = "previousPage",
