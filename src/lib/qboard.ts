import { fabric } from "fabric";

<<<<<<< HEAD
import Handlers, {
  isBrush,
  isDrawing,
  requiresBase,
  ToolHandler,
} from "./tools";
import Page, { ObjectId } from "./page";
=======
import ToolHandler, { Handlers, Tool } from "./tools";
import Page from "./page";
>>>>>>> 08bd7b7b
import Pages from "./pages";
import FileHandler from "./files";
import HistoryHandler from "./history";
import ClipboardHandler from "./clipboard";
import StyleHandler, { Dash, Fill, Stroke, Style } from "./styles";
import ActionHandler from "./action";
import KeyboardHandler, { KeyMap } from "./keyboard";
import { HTMLChildElement } from "../types/html";
import {
  FabricIEvent,
  GuaranteedIObjectOptions,
  ObjectId,
  PathEvent,
} from "../types/fabric";

type Async<T = void> = T | Promise<T>;

<<<<<<< HEAD
type FabricHandler<T extends fabric.IEvent = fabric.IEvent> = (e: T) => Async;
=======
type FabricHandler = (e: FabricIEvent) => Async;
import AssertType from "../types/assert";
>>>>>>> 08bd7b7b

export interface QBoardState {
  dragActive: boolean;
  currentPage: number;
  totalPages: number;
  currentStyle: Style;
  canUndo: boolean;
  canRedo: boolean;
  keyMap: KeyMap;
}

export default class QBoard {
  baseCanvas: Page;
  canvas: Page;
  pages: Pages;
  files: FileHandler;
  history: HistoryHandler;
  clipboard: ClipboardHandler;
  style: StyleHandler;
  action: ActionHandler;
  keyboard: KeyboardHandler;

  handlers: { [key: string]: ToolHandler };
  activeTool: ToolHandler;
  currentStyle: Style = {
    dash: Dash.Solid,
    stroke: Stroke.Black,
    fill: Fill.Transparent,
  };
  readonly drawerOptions: GuaranteedIObjectOptions = {
    fill: "transparent",
    stroke: "#000000",
    strokeWidth: 4,
    selectable: false,
    strokeDashArray: [0, 0],
    strokeUniform: true,
  };

<<<<<<< HEAD
  resizeCooldown: NodeJS.Timeout;
  currentObject: fabric.Object;
=======
  resizeCooldown: NodeJS.Timeout | undefined;
  currentTool!: Tool;
  tool!: ToolHandler;
  currentObject: fabric.Object | undefined;
>>>>>>> 08bd7b7b
  dragActive = false;
  isDown = false;
  strict = false;
  callback: ((state: QBoardState) => void) | undefined;

  constructor(
    public canvasElement: HTMLCanvasElement & HTMLChildElement,
    public baseCanvasElement: HTMLCanvasElement & HTMLChildElement,
    public canvasWidth: number,
    public canvasHeight: number
  ) {
    this.baseCanvas = new Page(baseCanvasElement, {
      backgroundColor: "white",
      renderOnAddRemove: false,
      selection: false,
      targetFindTolerance: 15,
    });
    this.canvas = new Page(canvasElement, {
      renderOnAddRemove: false,
      selection: false,
    });
    this.pages = new Pages(
      this.baseCanvas,
      this.canvasWidth,
      this.canvasHeight,
      this.updateState
    );
    this.files = new FileHandler(this.pages);
    this.history = new HistoryHandler(
      this.baseCanvas,
      this.pages,
      this.updateState
    );
    this.clipboard = new ClipboardHandler(
      this.baseCanvas,
      this.pages,
      this.files,
      this.history,
      this.canvasWidth,
      this.canvasHeight
    );
    this.style = new StyleHandler(
      this.currentStyle,
      this.drawerOptions,
      this.baseCanvas.freeDrawingBrush as fabric.BaseBrush,
      this.updateState
    );
    this.handlers = Handlers.from(
      this.baseCanvas,
      this.history,
      this.clipboard
    );
    this.action = new ActionHandler(
      this.switchTool,
      this.handlers,
      this.currentStyle,
      this.pages,
      this.files,
      this.history,
      this.clipboard,
      this.style.set
    );
    this.keyboard = new KeyboardHandler(
      this.action.doAction,
      (strict: boolean) => (this.strict = strict),
      this.updateState
    );

    // an instance which has no effect (deactivate method is trivial)
    this.activeTool = new ToolHandler(
      this.baseCanvas,
      this.history,
      this.clipboard
    );
    void this.switchTool();

    void this.windowResize();

    window.onresize = this.windowResize;
    window.onbeforeunload = () => this.baseCanvas.modified || null;
    {
      /* eslint-disable @typescript-eslint/ban-ts-comment */
      // @ts-ignore
      this.canvas.on("mouse:down", this.mouseDown);
      // @ts-ignore
      this.canvas.on("mouse:move", this.mouseMove);
      // @ts-ignore
      this.canvas.on("mouse:up", this.mouseUp);

      this.baseCanvas.on("dragenter", () => this.setDragActive(true));
      this.baseCanvas.on("dragleave", () => this.setDragActive(false));
      // @ts-ignore
      this.baseCanvas.on("drop", this.drop);

      // @ts-ignore
      this.baseCanvas.on("path:created", this.pathCreated);
      // @ts-ignore
      this.baseCanvas.on("selection:created", this.selectionCreated);
      // @ts-ignore
      this.baseCanvas.on("object:modified", this.objectModified);
      // @ts-ignore
      this.baseCanvas.on("mouse:move", this.updateCursor);
      /* eslint-enable @typescript-eslint/ban-ts-comment */
    }
  }

  updateState = (): void => {
    this?.callback?.({
      dragActive: this.dragActive,
      currentPage: this.pages.currentIndex + 1,
      totalPages: this.pages.pagesJSON.length,
      currentStyle: this.currentStyle,
      canUndo: this.history.history.length > 0,
      canRedo: this.history.redoStack.length > 0,
      keyMap: this.keyboard.keyMap,
    });
  };

  /**
   * Assumes no two instances are the same tool
   */
  switchTool = async (
    tool: ToolHandler = this.handlers.Move
  ): Promise<void> => {
    // Reference equality because of assumption
    if (tool === this.activeTool || !(await tool.activate())) return;

    this.activeTool.deactivate();

    if (isBrush(tool) || requiresBase(tool)) {
      this.baseCanvas.activateSelection();
      this.canvasElement.parentElement.style.display = "none";

      if (isBrush(tool))
        await tool.setBrush(
          this.baseCanvas.freeDrawingBrush as fabric.BaseBrush,
          this.drawerOptions
        );
    } else {
      this.baseCanvas.deactivateSelection();
      this.canvasElement.parentElement.style.display = "block";
    }

    this.activeTool = tool;

    this.baseCanvas.isDrawingMode = isBrush(this.activeTool);

    this.updateState();
  };

  windowResize = (): void => {
    if (this.resizeCooldown !== undefined) clearTimeout(this.resizeCooldown);
    this.resizeCooldown = setTimeout(() => {
      this.canvas.fitToWindow(this.canvasWidth, this.canvasHeight);
      this.baseCanvas.fitToWindow(this.canvasWidth, this.canvasHeight);
    }, 100);
  };

  mouseDown: FabricHandler = async (e) => {
    if (!isDrawing(this.activeTool)) return;

    const { x, y } = this.canvas.getPointer(e.e);
    this.isDown = true;
    this.currentObject = await this.activeTool.draw(x, y, this.drawerOptions);
    (this.currentObject as ObjectId).id = this.baseCanvas.getNextId();
    this.canvas.add(this.currentObject);
    this.canvas.requestRenderAll();
  };

  mouseMove: FabricHandler = async (e) => {
    if (!(isDrawing(this.activeTool) && this.isDown)) return;

    const { x, y } = this.canvas.getPointer(e.e);
<<<<<<< HEAD
    await this.activeTool.resize(this.currentObject, x, y, this.strict);
=======

    if (this.currentObject !== undefined)
      await this.tool.resize?.(this.currentObject, x, y, this.strict);

>>>>>>> 08bd7b7b
    this.canvas.requestRenderAll();
  };

  mouseUp: FabricHandler = () => {
    if (!isDrawing(this.activeTool)) return;

    this.isDown = false;
    this.baseCanvas.add(fabric.util.object.clone(this.currentObject));
    this.baseCanvas.requestRenderAll();

    AssertType<fabric.Object>(this.currentObject); // can do this because mouseDown sets this

    this.canvas.remove(this.currentObject);
    this.canvas.requestRenderAll();
    this.history.add([this.currentObject]);
  };

  setDragActive = (state: boolean): void => {
    this.dragActive = state;
    this.updateState();
  };

  drop: FabricHandler = async (iEvent) => {
    iEvent.e.stopPropagation();
    iEvent.e.preventDefault();
    await this.updateCursor(iEvent);
    this.setDragActive(false);

    const historyCommand = await this.files.processFiles(
      (iEvent.e as DragEvent).dataTransfer!.files
    );
    this.history.execute(historyCommand);
  };

<<<<<<< HEAD
  pathCreated: FabricHandler<PathEvent> = (e) => {
    if (isBrush(this.activeTool)) this.activeTool.pathCreated(e);
  };

  selectionCreated: FabricHandler<FabricIEvent> = (e) =>
    !this.history.locked && this.history.store(e.selected);
=======
  pathCreated: FabricHandler = (e) => {
    AssertType<PathEvent>(e);

    if (this.currentTool === Tool.Pen) {
      e.path.id = this.baseCanvas.getNextId();
      this.history.add([e.path]);
    } else if (this.currentTool === Tool.Eraser) {
      const path = fabric.util.object.clone(e.path);
      this.baseCanvas.remove(e.path);
      const objects = this.baseCanvas
        .getObjects()
        .filter((object) => object.intersectsWithObject(path));
      if (!objects.length) return;
      this.baseCanvas.remove(...objects);
      this.history.remove(objects);
    } else if (this.currentTool === Tool.Laser) {
      setTimeout(() => {
        this.baseCanvas.remove(e.path);
        this.baseCanvas.requestRenderAll();
      }, 1000);
    }
  };

  selectionCreated: FabricHandler = (e) => {
    if (this.history.locked) return;
    return this.history.store(e.selected);
  };
>>>>>>> 08bd7b7b

  objectModified: FabricHandler<FabricIEvent> = (e) => {
    this.history.modify(e.target._objects || [e.target]);
    this.history.store(e.target._objects || [e.target]);
  };

  updateCursor: FabricHandler = (iEvent) => {
    const { x, y } = this.baseCanvas.getPointer(iEvent.e);
    this.baseCanvas.cursor = { x, y };
  };
}<|MERGE_RESOLUTION|>--- conflicted
+++ resolved
@@ -1,17 +1,12 @@
 import { fabric } from "fabric";
 
-<<<<<<< HEAD
 import Handlers, {
   isBrush,
   isDrawing,
   requiresBase,
   ToolHandler,
 } from "./tools";
-import Page, { ObjectId } from "./page";
-=======
-import ToolHandler, { Handlers, Tool } from "./tools";
 import Page from "./page";
->>>>>>> 08bd7b7b
 import Pages from "./pages";
 import FileHandler from "./files";
 import HistoryHandler from "./history";
@@ -29,12 +24,8 @@
 
 type Async<T = void> = T | Promise<T>;
 
-<<<<<<< HEAD
 type FabricHandler<T extends fabric.IEvent = fabric.IEvent> = (e: T) => Async;
-=======
-type FabricHandler = (e: FabricIEvent) => Async;
 import AssertType from "../types/assert";
->>>>>>> 08bd7b7b
 
 export interface QBoardState {
   dragActive: boolean;
@@ -57,7 +48,8 @@
   action: ActionHandler;
   keyboard: KeyboardHandler;
 
-  handlers: { [key: string]: ToolHandler };
+  // FIXME: Strengthen this type
+  handlers: Record<"Move" | "Pen", ToolHandler>;
   activeTool: ToolHandler;
   currentStyle: Style = {
     dash: Dash.Solid,
@@ -73,15 +65,8 @@
     strokeUniform: true,
   };
 
-<<<<<<< HEAD
-  resizeCooldown: NodeJS.Timeout;
-  currentObject: fabric.Object;
-=======
   resizeCooldown: NodeJS.Timeout | undefined;
-  currentTool!: Tool;
-  tool!: ToolHandler;
   currentObject: fabric.Object | undefined;
->>>>>>> 08bd7b7b
   dragActive = false;
   isDown = false;
   strict = false;
@@ -164,25 +149,19 @@
     window.onbeforeunload = () => this.baseCanvas.modified || null;
     {
       /* eslint-disable @typescript-eslint/ban-ts-comment */
-      // @ts-ignore
       this.canvas.on("mouse:down", this.mouseDown);
-      // @ts-ignore
       this.canvas.on("mouse:move", this.mouseMove);
-      // @ts-ignore
       this.canvas.on("mouse:up", this.mouseUp);
 
       this.baseCanvas.on("dragenter", () => this.setDragActive(true));
       this.baseCanvas.on("dragleave", () => this.setDragActive(false));
-      // @ts-ignore
       this.baseCanvas.on("drop", this.drop);
 
-      // @ts-ignore
       this.baseCanvas.on("path:created", this.pathCreated);
       // @ts-ignore
       this.baseCanvas.on("selection:created", this.selectionCreated);
       // @ts-ignore
       this.baseCanvas.on("object:modified", this.objectModified);
-      // @ts-ignore
       this.baseCanvas.on("mouse:move", this.updateCursor);
       /* eslint-enable @typescript-eslint/ban-ts-comment */
     }
@@ -255,14 +234,10 @@
     if (!(isDrawing(this.activeTool) && this.isDown)) return;
 
     const { x, y } = this.canvas.getPointer(e.e);
-<<<<<<< HEAD
-    await this.activeTool.resize(this.currentObject, x, y, this.strict);
-=======
 
     if (this.currentObject !== undefined)
-      await this.tool.resize?.(this.currentObject, x, y, this.strict);
-
->>>>>>> 08bd7b7b
+      await this.activeTool.resize?.(this.currentObject, x, y, this.strict);
+
     this.canvas.requestRenderAll();
   };
 
@@ -297,42 +272,14 @@
     this.history.execute(historyCommand);
   };
 
-<<<<<<< HEAD
   pathCreated: FabricHandler<PathEvent> = (e) => {
     if (isBrush(this.activeTool)) this.activeTool.pathCreated(e);
   };
 
-  selectionCreated: FabricHandler<FabricIEvent> = (e) =>
-    !this.history.locked && this.history.store(e.selected);
-=======
-  pathCreated: FabricHandler = (e) => {
-    AssertType<PathEvent>(e);
-
-    if (this.currentTool === Tool.Pen) {
-      e.path.id = this.baseCanvas.getNextId();
-      this.history.add([e.path]);
-    } else if (this.currentTool === Tool.Eraser) {
-      const path = fabric.util.object.clone(e.path);
-      this.baseCanvas.remove(e.path);
-      const objects = this.baseCanvas
-        .getObjects()
-        .filter((object) => object.intersectsWithObject(path));
-      if (!objects.length) return;
-      this.baseCanvas.remove(...objects);
-      this.history.remove(objects);
-    } else if (this.currentTool === Tool.Laser) {
-      setTimeout(() => {
-        this.baseCanvas.remove(e.path);
-        this.baseCanvas.requestRenderAll();
-      }, 1000);
-    }
-  };
-
-  selectionCreated: FabricHandler = (e) => {
+  selectionCreated: FabricHandler<FabricIEvent> = (e) => {
     if (this.history.locked) return;
     return this.history.store(e.selected);
   };
->>>>>>> 08bd7b7b
 
   objectModified: FabricHandler<FabricIEvent> = (e) => {
     this.history.modify(e.target._objects || [e.target]);
