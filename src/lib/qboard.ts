--- conflicted
+++ resolved
@@ -7,12 +7,8 @@
 import ClipboardHandler from "./clipboard";
 import StyleHandler, { Dash, Fill, Stroke, Style } from "./styles";
 import ActionHandler from "./action";
-<<<<<<< HEAD
-import KeyboardHandler from "./keyboard";
+import KeyboardHandler, { KeyMap } from "./keyboard";
 import FileHandler from "./files";
-=======
-import KeyboardHandler, { KeyMap } from "./keyboard";
->>>>>>> b431adea
 
 export interface QBoardState {
   dragActive: boolean;
@@ -222,17 +218,10 @@
     iEvent.e.stopPropagation();
     iEvent.e.preventDefault();
     this.updateCursor(iEvent);
-<<<<<<< HEAD
-    this.dragLeave();
-
-    const historyCommand = await this.files.processFiles(
-      (iEvent.e as DragEvent).dataTransfer.files,
-      null
-=======
     this.setDragActive(false);
+
     const historyCommand = await this.pages.processFiles(
       (iEvent.e as DragEvent).dataTransfer.files
->>>>>>> b431adea
     );
     await this.history.execute(historyCommand);
   };
