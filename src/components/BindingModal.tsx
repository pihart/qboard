import React from "react";
import Modal from "react-modal";

import { Action, actionName } from "../lib/action";

import Icon from "./Icon";

Modal.setAppElement("#Overlay");

const nonBinding: Action[] = [
  Action.AddPage,
  Action.EnterFullScreen,
  Action.ExitFullScreen,
];

const BindingModal = (props: {
  letter: string;
  action: Action | null;
  close: () => void;
  callback: (action: Action | null) => void;
<<<<<<< HEAD
}): Partial<Modal> & JSX.Element => {
  return (
    <Modal
      className="modal"
      overlayClassName="modal-overlay binding-modal"
      isOpen={props.letter !== ""}
    >
      <button className="close" onClick={() => props.close()}>
        {Icon.close}
=======
}): Partial<Modal> & JSX.Element => (
  <Modal
    className="modal"
    overlayClassName="modal-overlay binding-modal"
    isOpen={props.letter !== ""}
  >
    <button className="close" onClick={() => props.close()}>
      {Icon.close}
    </button>
    <p>
      Changing <span className="binding">{props.letter}</span> binding…
    </p>
    <div className="tools">
      <button
        className={props.action === undefined ? "active" : undefined}
        onClick={() => props.callback(null)}
      >
        <span style={{ left: "0.25em" }}>none</span>
>>>>>>> 08bd7b7b
      </button>
      {Object.values(Action).map(
        (action) =>
          !nonBinding.includes(action) && (
            <button
              key={action}
              className={props.action === action ? "active" : undefined}
              onClick={() => props.callback(action)}
            >
              {Icon[action]}
              <span style={Icon[action] ? {} : { left: "0.25em" }}>
                {actionName(action)}
              </span>
            </button>
          )
      )}
    </div>
  </Modal>
);

export default BindingModal;<|MERGE_RESOLUTION|>--- conflicted
+++ resolved
@@ -18,17 +18,6 @@
   action: Action | null;
   close: () => void;
   callback: (action: Action | null) => void;
-<<<<<<< HEAD
-}): Partial<Modal> & JSX.Element => {
-  return (
-    <Modal
-      className="modal"
-      overlayClassName="modal-overlay binding-modal"
-      isOpen={props.letter !== ""}
-    >
-      <button className="close" onClick={() => props.close()}>
-        {Icon.close}
-=======
 }): Partial<Modal> & JSX.Element => (
   <Modal
     className="modal"
@@ -47,7 +36,6 @@
         onClick={() => props.callback(null)}
       >
         <span style={{ left: "0.25em" }}>none</span>
->>>>>>> 08bd7b7b
       </button>
       {Object.values(Action).map(
         (action) =>
